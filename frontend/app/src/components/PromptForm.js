--- conflicted
+++ resolved
@@ -1,7 +1,6 @@
 import React, { useState } from 'react';
 import axios from 'axios';
 import Navbar from './Navbar';
-<<<<<<< HEAD
 import { 
   AiOutlineRobot,
   AiOutlineLineChart,
@@ -9,9 +8,7 @@
   AiOutlineCopy,
   AiOutlineClear
 } from 'react-icons/ai';
-=======
 import { auth } from "../firebase";
->>>>>>> d9e5cf07
 
 function PromptForm() {
   const [prompt, setPrompt] = useState('');
