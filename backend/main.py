from fastapi import FastAPI, HTTPException, Query, Request
from fastapi.middleware.cors import CORSMiddleware
from fastapi.responses import FileResponse
from fastapi.security import HTTPBearer
from pydantic import BaseModel
import os
from datetime import datetime
import requests
import base64
from dotenv import load_dotenv
from deep_translator import GoogleTranslator
from supabase import create_client, Client
import re
import time
import random
from requests.exceptions import ReadTimeout, ConnectionError, RequestException
from time import time as time_now

# Importaciones del proyecto
from models.prompt import PromptRequest, ImagenRequest, SimpleGenerationRequest
from services.utils import extract_stock_symbol, get_symbol_from_coin_name
from services.crypto_utils import CRYPTO_LIST
from services.alpha_client import get_crypto_price, get_stock_data
from services.nlp_generator import generate_summary
from firebase_config import db
from services.img_generation_functions import (
    crear_prompt_optimizado, 
    generar_imagen_huggingface, 
    generar_imagen_fallback, 
    sanitize_filename, 
    subir_imagen_a_supabase
)
from app.models import GenerationRequest, GenerationResponse
from app.agents import generate_content as generate_content_agent
from DB.supabase_client import supabase

load_dotenv()

# =============================
# CONFIGURACIÓN FASTAPI
# =============================

app = FastAPI(
    title="🤖 BUDDY API Unificada", 
    description="API completa con NLP y generación de imágenes integrada",
    version="2.0.0"
)

# ⭐ CONFIGURACIÓN CORS
app.add_middleware(
    CORSMiddleware,
    allow_origins=["http://localhost:3000", "http://127.0.0.1:3000"],
    allow_credentials=True,
    allow_methods=["GET", "POST", "PUT", "DELETE", "OPTIONS"],
    allow_headers=["*"],
)

security = HTTPBearer()

# Variables globales
HUGGINGFACE_API_KEY = os.getenv("HUGGINGFACE_API_KEY")
HUGGINGFACE_API_URL = "https://api-inference.huggingface.co/models/stabilityai/stable-diffusion-xl-base-1.0"
UID_REGEX = re.compile(r"^[a-zA-Z0-9_-]{6,128}$")

# =============================
<<<<<<< HEAD
# ENDPOINTS PRINCIPALES
# =============================

@app.post("/generate")
async def generate_simple(req: SimpleGenerationRequest):
    """
    Endpoint simplificado para generar contenido de texto
    Compatible con el frontend TextGenerator.js
    """
    try:
        print(f"🎯 Solicitud de generación: {req.platform} | {req.topic} | {req.language}")
        
        # Validaciones básicas
        if not req.topic or not req.topic.strip():
            raise HTTPException(status_code=400, detail="Topic es requerido")
        
        if not req.platform:
            raise HTTPException(status_code=400, detail="Platform es requerida")
        
        # Obtener contexto del usuario si está disponible
        user_bio = ""
        if req.uid and db is not None:
            try:
                if UID_REGEX.match(req.uid):
                    doc_ref = db.collection("users").document(req.uid)
                    doc = doc_ref.get()
                    if doc.exists:
                        user_data = doc.to_dict()
                        user_bio = user_data.get("bio", "")
            except Exception as e:
                print(f"⚠️ Error accediendo a Firebase: {e}")
        
        # Agregar contexto del usuario si existe
        topic_with_context = req.topic
        if user_bio:
            topic_with_context = f"Contexto del usuario: {user_bio}\n\nTema: {req.topic}"
        
        start_time = time.time()
        # Generar contenido usando el sistema de agentes
        content = generate_content(
            platform=req.platform,
            topic=topic_with_context,
            language=req.language,
            provider="groq"
        )
        
        end_time = time.time() # Registrar el tiempo de finalización
        execution_time = end_time - start_time # Calcular el tiempo de ejecución

        # Guardar en trazabilidad si hay usuario
        if req.uid and supabase:
            try:
                data = {
                    "User_id": req.uid,
                    "used_model": "groq",
                    "Prompt": req.topic,  # Prompt original
                    "Language": req.language,
                    "Output": content,
                    "Execution_time": execution_time
                }
                print(f"DEBUG: Data to be inserted: {data}")
                supabase.table('Trazabilidad').insert(data).execute()
                print("✅ Guardado en trazabilidad")
            except Exception as e:
                print(f"⚠️ Error guardando en trazabilidad: {e}")
        
        return {"content": content}
        
    except HTTPException as e:
        raise e
    except Exception as e:
        print(f"💥 Error generando contenido: {e}")
        import traceback
        traceback.print_exc()
        raise HTTPException(status_code=500, detail=f"Error interno: {str(e)}")

=======
# MODELOS AUXILIARES
# =============================

class SimpleGenerationRequest(BaseModel):
    platform: str
    topic: str
    language: str = "es"

# =============================
# ENDPOINTS PRINCIPALES
# =============================

>>>>>>> 8b6a88df
@app.post("/news-nlp")
def generate_news_nlp(req: PromptRequest):
    """Endpoint para generar resúmenes de noticias financieras"""
    start_time = time_now()
    
    try:
        data_chunks = []
        user_bio = ""

        if req.uid and db is not None:
            if not UID_REGEX.match(req.uid):
                raise HTTPException(status_code=400, detail="UID inválido.")
            
            try:
                doc_ref = db.collection("users").document(req.uid)
                doc = doc_ref.get()
                if doc.exists:
                    user_data = doc.to_dict()
                    user_bio = user_data.get("bio", "")
            except Exception as e:
                print(f"Error accediendo a Firebase: {e}")

        symbol = extract_stock_symbol(req.prompt)
        crypto_symbol = None
        if req.coin_name:
            crypto_symbol = get_symbol_from_coin_name(req.coin_name)
            if not crypto_symbol:
                return {"response": f"Criptomoneda '{req.coin_name}' no encontrada."}

        if symbol:
            stock_data = get_stock_data(symbol)
            if "error" not in stock_data:
                data_chunks.append(f"Datos de la acción {symbol}: {stock_data}")

        if crypto_symbol:
            crypto_data = get_crypto_price(crypto_symbol)
            if "error" not in crypto_data:
                data_chunks.append(f"Precio de {req.coin_name} ({crypto_symbol}): {crypto_data}")

        context = "\n".join(data_chunks) if data_chunks else req.prompt
        if user_bio:
            full_context = f"Contexto del usuario: {user_bio}\n\nSolicitud:\n\n{context}"
        else:
            full_context = context

        resumen = generate_summary(full_context, language=req.language)
        
        # Calcular tiempo de ejecución
        execution_time = round(time_now() - start_time, 2)

        # Guardar en trazabilidad
        if supabase:
            try:
                supabase.table("Trazabilidad").insert({
                    "User_id": req.uid if req.uid else None,
                    "used_model": "groq",
                    "Prompt": req.prompt,
                    "Language": req.language,
                    "Output": resumen,
                    "Execution_time": execution_time
                }).execute()
                print("📊 Registro de trazabilidad guardado en Supabase")
            except Exception as e:
                print(f"❌ Error guardando trazabilidad en Supabase: {e}")

        return {"response": resumen}
        
    except Exception as e:
        print(f"Error en news-nlp: {e}")
        raise HTTPException(status_code=500, detail=str(e))

@app.post("/generate")
async def generate_simple_content(request: dict):
    """
    Endpoint simplificado para generar contenido de texto
    Compatible con el frontend TextGenerator.js
    """
    try:
        platform = request.get('platform', 'twitter')
        topic = request.get('topic', '')
        language = request.get('language', 'es')
        
        print(f"🎯 Solicitud de generación: {platform} | {topic} | {language}")
        
        # Validaciones básicas
        if not topic or not topic.strip():
            raise HTTPException(status_code=400, detail="Topic es requerido")
        
        if not platform:
            raise HTTPException(status_code=400, detail="Platform es requerida")
        
        # Generar contenido usando el sistema de agentes
        content = generate_content_agent(
            platform=platform,
            topic=topic,
            language=language,
            provider="groq"
        )
        
        return {"content": content}
        
    except HTTPException as e:
        raise e
    except Exception as e:
        print(f"💥 Error generando contenido: {e}")
        import traceback
        traceback.print_exc()
        raise HTTPException(status_code=500, detail=f"Error interno: {str(e)}")

@app.post("/generate-image")
async def generate_image(req: ImagenRequest):
    """Genera imagen con manejo robusto de errores y fallbacks"""
    try:
        print(f"🎯 Nueva solicitud de imagen: {req.tema}")
        print(f"👥 Audiencia: {req.audiencia} | 🎨 Estilo: {req.estilo} | 🌈 Colores: {req.colores}")
        
        # Crear prompt optimizado
        prompt_optimizado = crear_prompt_optimizado(req)
        print(f"✨ Prompt optimizado: {prompt_optimizado}")
        
        # Intentar generar imagen
        img_bytes = None
        error_message = None
        
        try:
            img_bytes = generar_imagen_huggingface(prompt_optimizado)
        except HTTPException as e:
            error_message = e.detail
            print(f"❌ Error en Hugging Face: {error_message}")
            
            # Intentar generar imagen placeholder
            img_bytes = generar_imagen_fallback(prompt_optimizado)
            if img_bytes is None:
                raise HTTPException(
                    status_code=503, 
                    detail=f"Servicio de imágenes no disponible: {error_message}"
                )
        
        # Convertir a base64
        img_b64 = base64.b64encode(img_bytes).decode('utf-8')
        
        # Crear nombre único con sanitización
        timestamp = datetime.now().strftime("%Y%m%d_%H%M%S")
        tema_safe = sanitize_filename(req.tema)
        nombre_archivo = f"{timestamp}_{tema_safe}.png"
        
        print(f"📁 Nombre de archivo: {nombre_archivo}")
        
        # Subir a Supabase (solo si no es placeholder)
        url_supabase = None
        if error_message is None:
            url_supabase = subir_imagen_a_supabase(nombre_archivo, img_bytes)
        
        # Preparar respuesta
        response = {
            "filename": nombre_archivo,
            "imagen": img_b64,
            "descripcion": prompt_optimizado,
        }
        
        if error_message:
            response["mensaje"] = f"⚠️ Imagen placeholder generada: {error_message}"
            response["is_placeholder"] = True
        else:
            response["mensaje"] = "✅ Imagen generada exitosamente"
            response["is_placeholder"] = False
            
        if url_supabase:
            response["url_supabase"] = url_supabase
        
        print(f"🎉 Respuesta preparada: {nombre_archivo}")
        return response
        
    except Exception as e:
        print(f"💥 Error crítico generando imagen: {e}")
        import traceback
        traceback.print_exc()
        raise HTTPException(
            status_code=500, 
            detail=f"Error crítico en generación de imagen: {str(e)}"
        )

# =============================
# ENDPOINTS DE TRAZABILIDAD
# =============================

@app.post("/api/trazabilidad")
async def create_trazabilidad(
    user_id: str,
    used_model: str,
    prompt: str,
    language: str,
    output: str,
    execution_time: float
):
    try:
        data = {
            "user_id": user_id,
            "used_model": used_model,
            "prompt": prompt,
            "language": language,
            "output": output,
            "execution_time": execution_time
        }
        
        response = supabase.table('trazabilidad').insert(data).execute()
        return response.data[0]
    except Exception as e:
        raise HTTPException(status_code=400, detail=str(e))

@app.get("/api/trazabilidad/{user_id}")
async def get_trazabilidad_by_user(user_id: str):
    try:
        response = supabase.table('trazabilidad').select('*').eq('user_id', user_id).execute()
        return response.data
    except Exception as e:
        raise HTTPException(status_code=400, detail=str(e))

@app.put("/api/trazabilidad/{id}")
async def update_trazabilidad(
    id: str,
    used_model: str = None,
    prompt: str = None,
    language: str = None,
    output: str = None,
    execution_time: float = None
):
    try:
        updates = {}
        if used_model: updates["used_model"] = used_model
        if prompt: updates["prompt"] = prompt
        if language: updates["language"] = language
        if output: updates["output"] = output
        if execution_time: updates["execution_time"] = execution_time
        
        response = supabase.table('trazabilidad').update(updates).eq('id', id).execute()
        return response.data[0]
    except Exception as e:
        raise HTTPException(status_code=400, detail=str(e))

@app.delete("/api/trazabilidad/{id}")
async def delete_trazabilidad(id: str):
    try:
        response = supabase.table('trazabilidad').delete().eq('id', id).execute()
        return {"message": "Registro de trazabilidad eliminado exitosamente"}
    except Exception as e:
        raise HTTPException(status_code=400, detail=str(e))

# =============================
# ENDPOINTS DE INFORMACIÓN
# =============================

@app.get("/")
def read_root():
    return {
        "message": "🤖 BUDDY API Unificada", 
        "version": "2.0.0",
        "status": "running",
        "architecture": "Servidor unificado",
        "services": {
            "nlp": "✅ Integrado",
            "images": "✅ Integrado", 
            "firebase": "✅" if db is not None else "❌ Deshabilitado",
            "supabase": "✅" if supabase else "❌"
        },
        "apis": {
            "groq": "✅" if os.getenv("GROQ_API_KEY") else "❌",
            "huggingface": "✅" if HUGGINGFACE_API_KEY else "❌",
            "alphavantage": "✅" if os.getenv("ALPHAVANTAGE_API_KEY") else "❌"
        },
        "endpoints": {
            "text": ["POST /generate", "POST /news-nlp"],
            "images": ["POST /generate-image"],
            "trazabilidad": ["POST /api/trazabilidad", "GET /api/trazabilidad/{user_id}"],
            "info": ["GET /", "GET /health"]
        }
    }

@app.get("/health")
def health_check():
    """Health check completo"""
    
    # Verificar APIs
    api_status = {}
    api_status["groq"] = "✅" if os.getenv("GROQ_API_KEY") else "❌"
    api_status["huggingface"] = "✅" if HUGGINGFACE_API_KEY else "❌" 
    api_status["alphavantage"] = "✅" if os.getenv("ALPHAVANTAGE_API_KEY") else "❌"
    
    # Verificar servicios
    service_status = {}
    service_status["firebase"] = "✅" if db is not None else "❌"
    service_status["supabase"] = "✅" if supabase else "❌"
    
    return {
        "status": "healthy", 
        "message": "🤖 BUDDY API Unificada funcionando correctamente",
        "timestamp": datetime.now().isoformat(),
        "apis": api_status,
        "services": service_status,
        "architecture": "unified_server",
        "cors": "configurado para localhost:3000"
    }

# =============================
# ENDPOINT DE PRUEBA CORS
# =============================

@app.options("/generate")
async def options_generate():
    """Handle OPTIONS request for CORS preflight"""
    return {"message": "OK"}<|MERGE_RESOLUTION|>--- conflicted
+++ resolved
@@ -63,7 +63,6 @@
 UID_REGEX = re.compile(r"^[a-zA-Z0-9_-]{6,128}$")
 
 # =============================
-<<<<<<< HEAD
 # ENDPOINTS PRINCIPALES
 # =============================
 
@@ -140,20 +139,7 @@
         traceback.print_exc()
         raise HTTPException(status_code=500, detail=f"Error interno: {str(e)}")
 
-=======
-# MODELOS AUXILIARES
-# =============================
-
-class SimpleGenerationRequest(BaseModel):
-    platform: str
-    topic: str
-    language: str = "es"
-
-# =============================
-# ENDPOINTS PRINCIPALES
-# =============================
-
->>>>>>> 8b6a88df
+
 @app.post("/news-nlp")
 def generate_news_nlp(req: PromptRequest):
     """Endpoint para generar resúmenes de noticias financieras"""
