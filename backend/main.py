<<<<<<< HEAD
from fastapi import FastAPI, HTTPException, Query
from fastapi.security import HTTPBearer
=======
from fastapi import FastAPI, HTTPException, Request
>>>>>>> 75e78e9e
from fastapi.middleware.cors import CORSMiddleware
from fastapi.responses import FileResponse
from pydantic import BaseModel
import os
from datetime import datetime
import requests
import base64
from dotenv import load_dotenv
from deep_translator import GoogleTranslator
from supabase import create_client, Client
import re
import time
import random
from requests.exceptions import ReadTimeout, ConnectionError, RequestException

# Importaciones existentes del proyecto
from services.crypto_utils import CRYPTO_LIST
from services.alpha_client import get_crypto_price, get_stock_data
from services.nlp_generator import generate_summary
<<<<<<< HEAD
from models.prompt import PromptRequest
from services.utils import extract_stock_symbol, get_symbol_from_coin_name
from firebase_config import db
from app.models import GenerationRequest, GenerationResponse
from app.agents import generate_content
from dotenv import load_dotenv
from DB.supabase_client import supabase
import re
import os
import requests

load_dotenv()

app = FastAPI(title="AI Content Generator")
security = HTTPBearer()

#Post para la creacion de trazabilidad

@app.post("/api/trazabilidad")
async def create_trazabilidad(
    user_id: str,
    used_model: str,
    prompt: str,
    language: str,
    output: str,
    execution_time: float
):
    try:
        data = {
            "user_id": user_id,
            "used_model": used_model,
            "prompt": prompt,
            "language": language,
            "output": output,
            "execution_time": execution_time
        }
        
        response = supabase.table('trazabilidad').insert(data).execute()
        return response.data[0]
    except Exception as e:
        raise HTTPException(status_code=400, detail=str(e))

#Post para la llamada de generación de imagenes

@app.post("/generate", response_model=GenerationResponse)
def generate(req: GenerationRequest, provider: str = Query("groq", enum=["groq", "ollama"])):
    user_bio = ""
    if hasattr(req, 'uid') and req.uid:
        if not UID_REGEX.match(req.uid):
            raise HTTPException(status_code=400, detail="UID inválido.")
        doc_ref = db.collection("users").document(req.uid)
        doc = doc_ref.get()
        if not doc.exists:
            raise HTTPException(status_code=400, detail="Usuario no encontrado.")
        user_data = doc.to_dict()
        user_bio = user_data.get("bio", "")
    
    if user_bio:
        req.prompt = f"Este es el contexto del usuario: {user_bio}\n\nAhora responde a su solicitud:\n\n{req.prompt}"
    else:
        full_topic = req.topic

    try:
        content = generate_content(req.platform, req.topic, language=req.language, provider=provider)
        return GenerationResponse(content=content)
    except Exception as e:
        raise HTTPException(status_code=400, detail=str(e))
=======
from models.prompt import PromptRequest, ImagenRequest
from services.utils import extract_stock_symbol, get_symbol_from_coin_name
from firebase_config import db
from services.img_generation_functions import crear_prompt_optimizado, generar_imagen_huggingface, generar_imagen_fallback, sanitize_filename, subir_imagen_a_supabase

load_dotenv()

# APIs
HUGGINGFACE_API_KEY = os.getenv("HUGGINGFACE_API_KEY")
HUGGINGFACE_API_URL = "https://api-inference.huggingface.co/models/stabilityai/stable-diffusion-xl-base-1.0"

# Supabase
SUPABASE_URL = os.getenv("SUPABASE_URL")
SUPABASE_KEY = os.getenv("SUPABASE_KEY")

if SUPABASE_URL and SUPABASE_KEY:
    supabase: Client = create_client(SUPABASE_URL, SUPABASE_KEY)
    print("✅ Supabase conectado")
else:
    supabase = None
    print("⚠️ Supabase no configurado")

# Directorio para imágenes
#IMAGENES_PATH = os.path.join(os.path.dirname(__file__), "imagenes")
#os.makedirs(IMAGENES_PATH, exist_ok=True)

# FastAPI App
app = FastAPI(
    title="🤖 BUDDY API Unificada", 
    description="API completa con NLP y generación de imágenes integrada",
    version="2.0.0"
)
>>>>>>> 75e78e9e

app.add_middleware(
    CORSMiddleware,
    allow_origins=["http://localhost:3000"],
    allow_credentials=True,
    allow_methods=["*"],
    allow_headers=["*"],
)

UID_REGEX = re.compile(r"^[a-zA-Z0-9_-]{6,128}$")

@app.post("/news-nlp")
def generate(req: PromptRequest):
    """Endpoint para generar resúmenes de noticias financieras"""
    data_chunks = []
    user_bio = ""

    if req.uid and db is not None:
        if not UID_REGEX.match(req.uid):
            raise HTTPException(status_code=400, detail="UID inválido.")
        
        try:
            doc_ref = db.collection("users").document(req.uid)
            doc = doc_ref.get()
            if doc.exists:
                user_data = doc.to_dict()
                user_bio = user_data.get("bio", "")
        except Exception as e:
            print(f"Error accediendo a Firebase: {e}")

    symbol = extract_stock_symbol(req.prompt)
    crypto_symbol = None
    if req.coin_name:
        crypto_symbol = get_symbol_from_coin_name(req.coin_name)
        if not crypto_symbol:
            return {"response": f"Criptomoneda '{req.coin_name}' no encontrada."}

    if symbol:
        stock_data = get_stock_data(symbol)
        if "error" not in stock_data:
            data_chunks.append(f"Datos de la acción {symbol}: {stock_data}")

    if crypto_symbol:
        crypto_data = get_crypto_price(crypto_symbol)
        if "error" not in crypto_data:
            data_chunks.append(f"Precio de {req.coin_name} ({crypto_symbol}): {crypto_data}")

    context = "\n".join(data_chunks) if data_chunks else req.prompt
    if user_bio:
        full_context = f"Contexto del usuario: {user_bio}\n\nSolicitud:\n\n{context}"
    else:
        full_context = context

    resumen = generate_summary(full_context, language=req.language)
    return {"response": resumen}

<<<<<<< HEAD
#Get para la llamada a trazabilidad y consultarla

@app.get("/api/trazabilidad/{user_id}")
async def get_trazabilidad_by_user(user_id: str):
    try:
        response = supabase.table('trazabilidad').select('*').eq('user_id', user_id).execute()
        return response.data
    except Exception as e:
        raise HTTPException(status_code=400, detail=str(e))

#Put para la edición de la tabla

@app.put("/api/trazabilidad/{id}")
async def update_trazabilidad(
    id: str,
    used_model: str = None,
    prompt: str = None,
    language: str = None,
    output: str = None,
    execution_time: float = None
):
    try:
        updates = {}
        if used_model: updates["used_model"] = used_model
        if prompt: updates["prompt"] = prompt
        if language: updates["language"] = language
        if output: updates["output"] = output
        if execution_time: updates["execution_time"] = execution_time
        
        response = supabase.table('trazabilidad').update(updates).eq('id', id).execute()
        return response.data[0]
    except Exception as e:
        raise HTTPException(status_code=400, detail=str(e))
=======
@app.post("/generate")
def generate_content(request: dict):
    """Endpoint unificado para generar contenido"""
    platform = request.get('platform', 'general')
    topic = request.get('topic', '')
    
    if not topic:
        raise HTTPException(status_code=400, detail="Topic is required")
    
    prompt = f"Create content for {platform} about: {topic}"
    content = generate_summary(prompt, language="es")
    
    return {"content": content}
>>>>>>> 75e78e9e

@app.post("/generate-image")
async def generate_image(req: ImagenRequest):
    """
    Genera imagen con manejo robusto de errores y fallbacks
    """
    try:
        print(f"🎯 Nueva solicitud de imagen: {req.tema}")
        print(f"👥 Audiencia: {req.audiencia} | 🎨 Estilo: {req.estilo} | 🌈 Colores: {req.colores}")
        
        # Crear prompt optimizado
        prompt_optimizado = crear_prompt_optimizado(req)
        print(f"✨ Prompt optimizado: {prompt_optimizado}")
        
        # Intentar generar imagen
        img_bytes = None
        error_message = None
        
        try:
            img_bytes = generar_imagen_huggingface(prompt_optimizado)
        except HTTPException as e:
            error_message = e.detail
            print(f"❌ Error en Hugging Face: {error_message}")
            
            # Intentar generar imagen placeholder
            img_bytes = generar_imagen_fallback(prompt_optimizado)
            if img_bytes is None:
                raise HTTPException(
                    status_code=503, 
                    detail=f"Servicio de imágenes no disponible: {error_message}"
                )
        
        # Convertir a base64
        img_b64 = base64.b64encode(img_bytes).decode('utf-8')
        
        # Crear nombre único con sanitización
        timestamp = datetime.now().strftime("%Y%m%d_%H%M%S")
        tema_safe = sanitize_filename(req.tema)
        nombre_archivo = f"{timestamp}_{tema_safe}.png"
        
        print(f"📁 Nombre de archivo: {nombre_archivo}")
        
        # Guardar localmente
        #filepath_local = os.path.join(IMAGENES_PATH, nombre_archivo)
        #with open(filepath_local, "wb") as f:
        #    f.write(img_bytes)
        #print(f"💾 Imagen guardada: {filepath_local}")

        # Subir a Supabase (solo si no es placeholder)
        url_supabase = None
        if error_message is None:
            url_supabase = subir_imagen_a_supabase(nombre_archivo, img_bytes)
        
        # Preparar respuesta
        response = {
            "filename": nombre_archivo,
            "imagen": img_b64,
            "descripcion": prompt_optimizado,
        }
        
        if error_message:
            response["mensaje"] = f"⚠️ Imagen placeholder generada: {error_message}"
            response["is_placeholder"] = True
        else:
            response["mensaje"] = "✅ Imagen generada exitosamente"
            response["is_placeholder"] = False
            
        if url_supabase:
            response["url_supabase"] = url_supabase
        
        print(f"🎉 Respuesta preparada: {nombre_archivo}")
        return response
        
    except Exception as e:
<<<<<<< HEAD
        raise HTTPException(status_code=500, detail=str(e))  # <-- Si ocurre cualquier excepción, se devuelve error 500
    
    #Delete para eliminar registros de la base de datos
    
@app.delete("/api/trazabilidad/{id}")
async def delete_trazabilidad(id: str):
    try:
        response = supabase.table('trazabilidad').delete().eq('id', id).execute()
        return {"message": "Registro de trazabilidad eliminado exitosamente"}
    except Exception as e:
        raise HTTPException(status_code=400, detail=str(e))
=======
        print(f"💥 Error crítico generando imagen: {e}")
        import traceback
        traceback.print_exc()
        raise HTTPException(
            status_code=500, 
            detail=f"Error crítico en generación de imagen: {str(e)}"
        )



@app.get("/")
def read_root():
    return {
        "message": "🤖 BUDDY API Unificada", 
        "version": "2.0.0",
        "status": "running",
        "architecture": "Servidor unificado - Una sola terminal",
        "services": {
            "nlp": "✅ Integrado",
            "images": "✅ Integrado", 
            "firebase": "✅" if db is not None else "❌ Deshabilitado",
            "supabase": "✅" if supabase else "❌"
        },
        "apis": {
            "groq": "✅" if os.getenv("GROQ_API_KEY") else "❌",
            "huggingface": "✅" if HUGGINGFACE_API_KEY else "❌",
            "alphavantage": "✅" if os.getenv("ALPHAVANTAGE_API_KEY") else "❌"
        },
        "endpoints": {
            "nlp": ["POST /news-nlp", "POST /generate"],
            "images": ["POST /generate-image", "GET /last-image", "GET /image-history", "GET /imagen/{nombre}"],
            "info": ["GET /", "GET /health"]
        }
    }

@app.get("/health")
def health_check():
    """Health check completo"""
    
    # Verificar APIs
    api_status = {}
    api_status["groq"] = "✅" if os.getenv("GROQ_API_KEY") else "❌"
    api_status["huggingface"] = "✅" if HUGGINGFACE_API_KEY else "❌" 
    api_status["alphavantage"] = "✅" if os.getenv("ALPHAVANTAGE_API_KEY") else "❌"
    
    # Verificar servicios
    service_status = {}
    service_status["firebase"] = "✅" if db is not None else "❌"
    service_status["supabase"] = "✅" if supabase else "❌"
    #service_status["image_storage"] = "✅" if os.path.exists(IMAGENES_PATH) else "❌"
>>>>>>> 75e78e9e
    
    return {
        "status": "healthy", 
        "message": "🤖 BUDDY API Unificada funcionando correctamente",
        "timestamp": datetime.now().isoformat(),
        "apis": api_status,
        "services": service_status,
        "architecture": "unified_server"
    }

#@app.get("/stats")
#def get_stats():
#    """Estadísticas del sistema"""
#    try:
#        # Contar imágenes generadas
#        num_images = 0
#        if os.path.exists(IMAGENES_PATH):
#            num_images = len([f for f in os.listdir(IMAGENES_PATH) if f.endswith('.png')])
#        
#        return {
#            "images_generated": num_images,
#            "storage_path": IMAGENES_PATH,
#            "services_active": {
#                "nlp": True,
#                "images": True,
#                "firebase": db is not None,
#                "supabase": supabase is not None
#            }
#        }
#    except Exception as e:
#        raise HTTPException(status_code=500, detail=str(e))<|MERGE_RESOLUTION|>--- conflicted
+++ resolved
@@ -1,9 +1,6 @@
-<<<<<<< HEAD
 from fastapi import FastAPI, HTTPException, Query
 from fastapi.security import HTTPBearer
-=======
 from fastapi import FastAPI, HTTPException, Request
->>>>>>> 75e78e9e
 from fastapi.middleware.cors import CORSMiddleware
 from fastapi.responses import FileResponse
 from pydantic import BaseModel
@@ -23,7 +20,6 @@
 from services.crypto_utils import CRYPTO_LIST
 from services.alpha_client import get_crypto_price, get_stock_data
 from services.nlp_generator import generate_summary
-<<<<<<< HEAD
 from models.prompt import PromptRequest
 from services.utils import extract_stock_symbol, get_symbol_from_coin_name
 from firebase_config import db
@@ -91,7 +87,6 @@
         return GenerationResponse(content=content)
     except Exception as e:
         raise HTTPException(status_code=400, detail=str(e))
-=======
 from models.prompt import PromptRequest, ImagenRequest
 from services.utils import extract_stock_symbol, get_symbol_from_coin_name
 from firebase_config import db
@@ -103,16 +98,6 @@
 HUGGINGFACE_API_KEY = os.getenv("HUGGINGFACE_API_KEY")
 HUGGINGFACE_API_URL = "https://api-inference.huggingface.co/models/stabilityai/stable-diffusion-xl-base-1.0"
 
-# Supabase
-SUPABASE_URL = os.getenv("SUPABASE_URL")
-SUPABASE_KEY = os.getenv("SUPABASE_KEY")
-
-if SUPABASE_URL and SUPABASE_KEY:
-    supabase: Client = create_client(SUPABASE_URL, SUPABASE_KEY)
-    print("✅ Supabase conectado")
-else:
-    supabase = None
-    print("⚠️ Supabase no configurado")
 
 # Directorio para imágenes
 #IMAGENES_PATH = os.path.join(os.path.dirname(__file__), "imagenes")
@@ -124,7 +109,6 @@
     description="API completa con NLP y generación de imágenes integrada",
     version="2.0.0"
 )
->>>>>>> 75e78e9e
 
 app.add_middleware(
     CORSMiddleware,
@@ -181,7 +165,6 @@
     resumen = generate_summary(full_context, language=req.language)
     return {"response": resumen}
 
-<<<<<<< HEAD
 #Get para la llamada a trazabilidad y consultarla
 
 @app.get("/api/trazabilidad/{user_id}")
@@ -215,7 +198,6 @@
         return response.data[0]
     except Exception as e:
         raise HTTPException(status_code=400, detail=str(e))
-=======
 @app.post("/generate")
 def generate_content(request: dict):
     """Endpoint unificado para generar contenido"""
@@ -229,7 +211,6 @@
     content = generate_summary(prompt, language="es")
     
     return {"content": content}
->>>>>>> 75e78e9e
 
 @app.post("/generate-image")
 async def generate_image(req: ImagenRequest):
@@ -304,19 +285,6 @@
         return response
         
     except Exception as e:
-<<<<<<< HEAD
-        raise HTTPException(status_code=500, detail=str(e))  # <-- Si ocurre cualquier excepción, se devuelve error 500
-    
-    #Delete para eliminar registros de la base de datos
-    
-@app.delete("/api/trazabilidad/{id}")
-async def delete_trazabilidad(id: str):
-    try:
-        response = supabase.table('trazabilidad').delete().eq('id', id).execute()
-        return {"message": "Registro de trazabilidad eliminado exitosamente"}
-    except Exception as e:
-        raise HTTPException(status_code=400, detail=str(e))
-=======
         print(f"💥 Error crítico generando imagen: {e}")
         import traceback
         traceback.print_exc()
@@ -356,6 +324,36 @@
 def health_check():
     """Health check completo"""
     
+    #Delete para eliminar registros de la base de datos
+    
+@app.delete("/api/trazabilidad/{id}")
+async def delete_trazabilidad(id: str):
+    try:
+        response = supabase.table('trazabilidad').delete().eq('id', id).execute()
+        return {"message": "Registro de trazabilidad eliminado exitosamente"}
+    except Exception as e:
+        raise HTTPException(status_code=400, detail=str(e))
+    
+    #==========================================================================
+    ###"DESCOMENTAR SI SE REQUIERE"###
+    #==========================================================================
+## Nuevo endpoint para generar imagen usando el microservicio de imágenes
+# @app.post("/generate-image")
+# async def generate_image(request: Request):
+#     """
+#     Recibe los datos necesarios para generar una imagen y llama al microservicio de imágenes.
+#     """
+#     try:
+#         payload = await request.json()
+#         # Cambia la URL si el microservicio corre en otro puerto o ruta
+#         url = "http://localhost:8000/generar_imagen"
+#         response = requests.post(url, json=payload)
+#         if response.status_code == 200:
+#             return response.json()
+#         else:
+#             raise HTTPException(status_code=response.status_code, detail=response.text)
+#     except Exception as e:
+#         raise HTTPException(status_code=500, detail=str(e))
     # Verificar APIs
     api_status = {}
     api_status["groq"] = "✅" if os.getenv("GROQ_API_KEY") else "❌"
@@ -367,7 +365,6 @@
     service_status["firebase"] = "✅" if db is not None else "❌"
     service_status["supabase"] = "✅" if supabase else "❌"
     #service_status["image_storage"] = "✅" if os.path.exists(IMAGENES_PATH) else "❌"
->>>>>>> 75e78e9e
     
     return {
         "status": "healthy", 
