--- conflicted
+++ resolved
@@ -1,4 +1,4 @@
-<<<<<<< HEAD
+
 # Standard library imports
 import logging
 import os
@@ -7,8 +7,6 @@
 from typing import List, Dict
 
 # Third-party imports
-=======
->>>>>>> 966a8474
 from fastapi import FastAPI, HTTPException, Query, Request
 from fastapi.middleware.cors import CORSMiddleware
 from fastapi.responses import FileResponse
@@ -27,7 +25,6 @@
 from requests.exceptions import ReadTimeout, ConnectionError, RequestException
 from time import time as time_now
 
-<<<<<<< HEAD
 # Importaciones existentes del proyecto
 
 # Local application imports
@@ -41,13 +38,9 @@
 from app.rag_generator import RAGGenerator
 from app.vector_store_config import create_vector_store, get_storage_status
 from firebase_config import db
-from models.prompt import PromptRequest
-=======
-# Importaciones del proyecto
 from models.prompt import PromptRequest, ImagenRequest, SimpleGenerationRequest
 from services.utils import extract_stock_symbol, get_symbol_from_coin_name
 from services.crypto_utils import CRYPTO_LIST
->>>>>>> 966a8474
 from services.alpha_client import get_crypto_price, get_stock_data
 from services.crypto_utils import CRYPTO_LIST
 from services.nlp_generator import generate_summary
@@ -66,21 +59,14 @@
 # Load environment variables
 load_dotenv()
 
-# =============================
-# CONFIGURACIÓN FASTAPI
-# =============================
-
 app = FastAPI(
     title="🤖 BUDDY API Unificada", 
     description="API completa con NLP y generación de imágenes integrada",
     version="2.0.0"
 )
 
-<<<<<<< HEAD
+
 # Add CORS middleware
-=======
-# ⭐ CONFIGURACIÓN CORS
->>>>>>> 966a8474
 app.add_middleware(
     CORSMiddleware,
     allow_origins=["http://localhost:3000", "http://127.0.0.1:3000"],
@@ -89,43 +75,10 @@
     allow_headers=["*"],
 )
 
-<<<<<<< HEAD
 # UID validation regex
 UID_REGEX = re.compile(r"^[a-zA-Z0-9_-]{6,128}$")
 
 @asynccontextmanager
-async def lifespan(app: FastAPI):
-    # Startup
-    print("🚀 FastAPI application starting...")
-    print("📚 Available endpoints:")
-    print("   🔧 Core endpoints:")
-    print("     - GET / - Root endpoint")
-    print("     - GET /health - Health check")
-    print("   📄 Content generation:")
-    print("     - POST /generate - Content generation with Groq/Ollama")
-    print("   🔍 ArXiv search:")
-    print("     - GET /arxiv/search - Search articles on ArXiv")
-    print("   🗄️ Vector storage:")
-    print("     - POST /vector/add_articles_from_search - Add articles to vector DB")
-    print("     - GET /vector/search - Search in vector database")
-    print("     - GET /vector/statistics - Get vector DB statistics & config")
-    print("     - DELETE /vector/clear - Clear vector database")
-    print("   🤖 RAG system:")
-    print("     - POST /rag/generate - Generate RAG response")
-    print("     - GET /rag/compare - Compare RAG vs simple generation")
-    print("     - GET /rag/analyze_documents - Analyze retrieved documents")
-    print("   📊 Storage types supported:")
-    print("     - Local file-based (default)")
-    print("     - Qdrant local (Docker)")
-    print("     - Qdrant cloud (cloud.qdrant.io)")
-    print("📖 Swagger documentation: http://localhost:8001/docs")
-    print("✅ Application ready to work!")
-    
-    yield
-    
-    # Shutdown
-    print("🛑 Application stopping...")
-
 # Vector database (configurable storage - local, qdrant_local, or qdrant_cloud)
 try:
     vector_store = create_vector_store()
@@ -634,17 +587,12 @@
         print(f"❌ Document analysis error: {str(e)}")
         raise HTTPException(status_code=500, detail=f"Document analysis error: {str(e)}")
 
-=======
 security = HTTPBearer()
 
 # Variables globales
 HUGGINGFACE_API_KEY = os.getenv("HUGGINGFACE_API_KEY")
 HUGGINGFACE_API_URL = "https://api-inference.huggingface.co/models/stabilityai/stable-diffusion-xl-base-1.0"
 UID_REGEX = re.compile(r"^[a-zA-Z0-9_-]{6,128}$")
-
-# =============================
-# ENDPOINTS PRINCIPALES
-# =============================
 
 @app.post("/generate")
 async def generate_simple(req: SimpleGenerationRequest):
@@ -718,7 +666,6 @@
         import traceback
         traceback.print_exc()
         raise HTTPException(status_code=500, detail=f"Error interno: {str(e)}")
->>>>>>> 966a8474
 
 
 @app.post("/news-nlp")
@@ -1024,7 +971,7 @@
         "cors": "configurado para localhost:3000"
     }
 
-<<<<<<< HEAD
+
 #@app.get("/stats")
 #def get_stats():
 #    """Estadísticas del sistema"""
@@ -1052,7 +999,7 @@
     import uvicorn
     print("🚀 Starting AI Co...")
     uvicorn.run("main:app", host="0.0.0.0", port=8000, reload=True)
-=======
+
 # =============================
 # ENDPOINT DE PRUEBA CORS
 # =============================
@@ -1061,4 +1008,3 @@
 async def options_generate():
     """Handle OPTIONS request for CORS preflight"""
     return {"message": "OK"}
->>>>>>> 966a8474
